--- conflicted
+++ resolved
@@ -3,11 +3,7 @@
   "buildCommand": "cd sap-technologies; npm run build",
   "outputDirectory": "sap-technologies/dist",
   "installCommand": "cd sap-technologies; npm install",
-<<<<<<< HEAD
-  "devCommand": "cd sap-technologies;npm run dev",
-=======
   "devCommand": "cd sap-technologies; npm run dev",
->>>>>>> cd15a0d7
   "env": {
     "NODE_ENV": "production",
     "VITE_API_URL": "https://sap-technologies-ug.onrender.com"
